# Copyright 2019 The FastEstimator Authors. All Rights Reserved.
#
# Licensed under the Apache License, Version 2.0 (the "License");
# you may not use this file except in compliance with the License.
# You may obtain a copy of the License at
#
#     http://www.apache.org/licenses/LICENSE-2.0
#
# Unless required by applicable law or agreed to in writing, software
# distributed under the License is distributed on an "AS IS" BASIS,
# WITHOUT WARRANTIES OR CONDITIONS OF ANY KIND, either express or implied.
# See the License for the specific language governing permissions and
# limitations under the License.
# ==============================================================================
"""Trace contains metrics and other information users want to track."""
import time

import numpy as np
<<<<<<< HEAD
=======
from tensorflow.keras import backend as K
>>>>>>> ec161deb
import tensorflow as tf
from sklearn.metrics import confusion_matrix, f1_score, precision_score, recall_score

from fastestimator.util.util import as_iterable


class Trace:
    """Trace base class.
    User can use `Trace` to customize their own operations during training, validation and testing.
    The `Network` instance can be accessible by `self.network`.
    """
    def __init__(self, mode=None):
        """
        Args:
            mode: Restrict the trace to run only on given modes ('train', 'eval', 'test'). None will always execute
        """
        self.network = None
        self.mode = mode
        # TODO - Add self.inputs and self.outputs to allow for a rudimentary automatic re-ordering of traces

    def on_begin(self, state):
        """Runs once at the beginning of training

        Args:
            state (dict): dictionary of run time that has the following key(s):
                * "num_devices": number of devices(mainly gpu) that are being used, if cpu only, the number is 1
                * any keys written by 'on_begin' of previous traces
        """
    def on_epoch_begin(self, state):
        """Runs at the beginning of each epoch of the mode.

        Args:
            state (dict): dictionary of run time that has the following key(s):
                * "mode":  current run time mode, can be "train", "eval" or "test"
                * "epoch": current epoch index starting from 0
                * "train_step": current global training step starting from 0
                * any keys written by 'on_epoch_begin' of previous traces
        """
    def on_batch_begin(self, state):
        """Runs at the beginning of every batch of the mode.

        Args:
            state (dict): dictionary of run time that has the following key(s):
                * "mode": current run time mode, can be "train", "eval" or "test"
                * "epoch": current epoch index starting from 0
                * "train_step": current global training step starting from 0
                * "batch_idx": current local step of the epoch starting from 0
                * "batch_size": current global batch size
                * "batch": a read only view of the current batch data
                * any keys written by 'on_batch_begin' of previous traces
        """
    def on_batch_end(self, state):
        """Runs at the end of every batch of the mode. Anything written to the top level of the state dictionary will be
            printed in the logs. Things written only to the batch sub-dictionary will not be logged

        Args:
            state (ChainMap): dictionary of run time that has the following key(s):
                * "mode":  current run time mode, can be "train", "eval" or "test"
                * "epoch": current epoch index starting from 0
                * "train_step": current global training step starting from 0
                * "batch_idx": current local step of the epoch starting from 0
                * "batch_size": current global batch size
                * "batch": the batch data after the Network execution
                * <loss_name> defined in FEModel: loss of current batch (only available when mode is "train")
                * any keys written by 'on_batch_end' of previous traces
        """
    def on_epoch_end(self, state):
        """Runs at the end of every epoch of the mode. Anything written into the state dictionary will be logged

        Args:
            state (ChainMap): dictionary of run time that has the following key(s):
                * "mode":  current run time mode, can be "train", "eval" or "test"
                * "epoch": current epoch index starting from 0
                * "train_step": current global training step starting from 0
                * <loss_name> defined in FEModel: average loss of the epoch (only available when mode is "eval")
                * any keys written by 'on_epoch_end' of previous traces
        """
    def on_end(self, state):
        """Runs once at the end training. Anything written into the state dictionary will be logged

        Args:
            state (ChainMap): dictionary of run time that has the following key(s):
                * "train_step":  current global training step starting from 0
                * "num_devices": number of devices (mainly gpu) that are being used. If cpu only, the number is 1
                * "elapsed_time": time since the start of training in seconds
                * any keys written by 'on_end' of previous traces
        """


class MonitorLoss(Trace):
    def __init__(self):
        super().__init__()
        self.epochs_since_best = 0
        self.best_loss = None
        self.losses_epoch = []
        self.eval_results = None

    def on_epoch_begin(self, state):
        self.losses_epoch = self.network.losses_epoch
        if state["mode"] == "eval":
            self.eval_results = None

    def on_batch_end(self, state):
        if state["mode"] == "train":
            for key in self.losses_epoch:
                state[key] = self._reduce_loss(state["batch"][key], state["batch_size"])
        elif state["mode"] == "eval":
            if self.eval_results is None:
                self.eval_results = dict(
                    (key, [self._reduce_loss(state["batch"][key], state["batch_size"])]) for key in self.losses_epoch)
            else:
                for key in self.eval_results.keys():
                    self.eval_results[key].append(self._reduce_loss(state["batch"][key], state["batch_size"]))

    def on_epoch_end(self, state):
        if state["mode"] == "eval":
            for key in self.eval_results.keys():
                state[key] = np.mean(np.array(self.eval_results[key]), axis=0)
            if len(self.eval_results) == 1:
                key = list(self.eval_results.keys())[0]
                if self.best_loss is None or state[key] < self.best_loss:
                    self.best_loss = state[key]
                    self.epochs_since_best = 0
                else:
                    self.epochs_since_best += 1
                state["min_" + key] = self.best_loss
                state["since_best"] = self.epochs_since_best

    def on_end(self, state):
        state['total_time'] = "{} sec".format(round(state["elapsed_time"], 2))

    @staticmethod
    @tf.function
    def _reduce_loss(element_wise_loss, global_batch_size):
        return tf.reduce_sum(element_wise_loss) / global_batch_size


class Logger(Trace):
    """Logger, automatically applied by default.
    """
    def __init__(self, log_steps=100):
        """
        Args:
            log_steps (int, optional): Logging interval. Default value is 100.
        """
        super().__init__()
        self.log_steps = log_steps
        self.elapse_times = []
        self.num_example = 0
        self.time_start = None

    def on_epoch_begin(self, state):
        if state["mode"] == "train":
            self.time_start = time.perf_counter()

    def on_batch_end(self, state):
        if state["mode"] == "train":
            self.num_example += state["batch_size"]
            if state["train_step"] % self.log_steps == 0:
                if state["train_step"] > 0:
                    self.elapse_times.append(time.perf_counter() - self.time_start)
                    state["example_per_sec"] = round(self.num_example / np.sum(self.elapse_times), 2)
                self._print_message("FastEstimator-Train: step: {}; ".format(state["train_step"]), state.maps[0])
                self.elapse_times = []
                self.num_example = 0
                self.time_start = time.perf_counter()

    def on_epoch_end(self, state):
        if state["mode"] == "train":
            self.elapse_times.append(time.perf_counter() - self.time_start)
        if state["mode"] == "eval":
            self._print_message("FastEstimator-Eval: step: {}; ".format(state["train_step"]), state.maps[0])

    def on_end(self, state):
        self._print_message("FastEstimator-Finished: step: {}; ".format(state["train_step"]), state.maps[0])

    @staticmethod
    def _print_message(header, results):
        log_message = header
        for key, val in results.items():
            if hasattr(val, "numpy"):
                val = val.numpy()
            if isinstance(val, np.ndarray):
                log_message += "\n{}:\n{};".format(key, np.array2string(val, separator=','))
            else:
                log_message += "{}: {}; ".format(key, str(val))
        print(log_message)


class Accuracy(Trace):
    """Calculates accuracy for classification task and report it back to logger.

    Args:
        true_key (str): Name of the key that corresponds to ground truth in batch dictionary
        pred_key (str): Name of the key that corresponds to predicted score in batch dictionary
    """
    def __init__(self, true_key, pred_key, mode="eval", name="accuracy"):
        super().__init__(mode=mode)
        self.true_key = true_key
        self.pred_key = pred_key
        self.total = 0
        self.correct = 0
        self.name = name

    def on_epoch_begin(self, state):
        self.total = 0
        self.correct = 0

    def on_batch_end(self, state):
        groundtruth_label = np.array(state["batch"][self.true_key])
        if groundtruth_label.shape[-1] > 1 and len(groundtruth_label.shape) > 1:
            groundtruth_label = np.argmax(groundtruth_label, axis=-1)
        prediction_score = np.array(state["batch"][self.pred_key])
        binary_classification = prediction_score.shape[-1] == 1
        if binary_classification:
            prediction_label = np.round(prediction_score)
        else:
            prediction_label = np.argmax(prediction_score, axis=-1)
        assert prediction_label.size == groundtruth_label.size
        self.correct += np.sum(prediction_label.ravel() == groundtruth_label.ravel())
        self.total += len(prediction_label.ravel())

    def on_epoch_end(self, state):
        state[self.name] = self.correct / self.total


class ConfusionMatrix(Trace):
    """Computes confusion matrix between y_true and y_predict.

    Args:
        num_classes (int): Total number of classes of the confusion matrix.
        true_key (str): Name of the key that corresponds to ground truth in batch dictionary
        pred_key (str): Name of the key that corresponds to predicted score in batch dictionary
    """
    def __init__(self, true_key, pred_key, num_classes, mode="eval", output_name="confusion_matrix"):
        super().__init__(mode=mode)
        self.true_key = true_key
        self.pred_key = pred_key
        self.num_classes = num_classes
        self.confusion = None
        self.output_name = output_name

    def on_epoch_begin(self, state):
        self.confusion = None

    def on_batch_end(self, state):
        groundtruth_label = np.array(state["batch"][self.true_key])
        if groundtruth_label.shape[-1] > 1 and groundtruth_label.ndim > 1:
            groundtruth_label = np.argmax(groundtruth_label, axis=-1)
        prediction_score = np.array(state["batch"][self.pred_key])
        binary_classification = prediction_score.shape[-1] == 1
        if binary_classification:
            prediction_label = np.round(prediction_score)
        else:
            prediction_label = np.argmax(prediction_score, axis=-1)
        assert prediction_label.size == groundtruth_label.size
        batch_confusion = confusion_matrix(groundtruth_label, prediction_label, labels=list(range(0, self.num_classes)))
        if self.confusion is None:
            self.confusion = batch_confusion
        else:
            self.confusion += batch_confusion

    def on_epoch_end(self, state):
        state[self.output_name] = self.confusion


class Precision(Trace):
    """Calculates precision for classification task and report it back to logger.
    Args:
        true_key (str): Name of the keys in the ground truth label in data pipeline.
        pred_key (str, optional): If the network's output is a dictionary, name of the keys in predicted label.
                                  Default is `None`.
    """
    def __init__(self,
                 true_key,
                 pred_key=None,
                 labels=None,
                 pos_label=1,
                 average='auto',
                 sample_weight=None,
                 mode="eval",
                 output_name="precision"):
        super().__init__(mode=mode)
        self.true_key = true_key
        self.pred_key = pred_key
        self.labels = labels
        self.pos_label = pos_label
        self.average = average
        self.sample_weight = sample_weight
        self.y_true = []
        self.y_pred = []
        self.binary_classification = None
        self.output_name = output_name

    def on_epoch_begin(self, state):
        self.y_true = []
        self.y_pred = []

    def on_batch_end(self, state):
        groundtruth_label = np.array(state["batch"][self.true_key])
        if groundtruth_label.shape[-1] > 1 and len(groundtruth_label.shape) > 1:
            groundtruth_label = np.argmax(groundtruth_label, axis=-1)
        prediction_score = np.array(state["batch"][self.pred_key])
        binary_classification = prediction_score.shape[-1] == 1
        if binary_classification:
            prediction_label = np.round(prediction_score)
        else:
            prediction_label = np.argmax(prediction_score, axis=-1)
        assert prediction_label.size == groundtruth_label.size
        self.binary_classification = binary_classification or prediction_score.shape[-1] == 2
        self.y_pred.append(list(prediction_label.ravel()))
        self.y_true.append(list(groundtruth_label.ravel()))

    def on_epoch_end(self, state):
        if self.average == 'auto':
            if self.binary_classification:
                score = precision_score(np.ravel(self.y_true),
                                        np.ravel(self.y_pred),
                                        self.labels,
                                        self.pos_label,
                                        average='binary',
                                        sample_weight=self.sample_weight)
            else:
                score = precision_score(np.ravel(self.y_true),
                                        np.ravel(self.y_pred),
                                        self.labels,
                                        self.pos_label,
                                        average=None,
                                        sample_weight=self.sample_weight)
        else:
            score = precision_score(np.ravel(self.y_true),
                                    np.ravel(self.y_pred),
                                    self.labels,
                                    self.pos_label,
                                    self.average,
                                    self.sample_weight)
        state[self.output_name] = score


class Recall(Trace):
    """Calculates recall for classification task and report it back to logger.
    Args:
        true_key (str): Name of the keys in the ground truth label in data pipeline.
        pred_key (str, optional): If the network's output is a dictionary, name of the keys in predicted label.
                                  Default is `None`.
    """
    def __init__(self,
                 true_key,
                 pred_key=None,
                 labels=None,
                 pos_label=1,
                 average='auto',
                 sample_weight=None,
                 mode="eval",
                 output_name="recall"):
        super().__init__(mode=mode)
        self.true_key = true_key
        self.pred_key = pred_key
        self.labels = labels
        self.pos_label = pos_label
        self.average = average
        self.sample_weight = sample_weight
        self.y_true = []
        self.y_pred = []
        self.binary_classification = None
        self.output_name = output_name

    def on_epoch_begin(self, state):
        self.y_true = []
        self.y_pred = []

    def on_batch_end(self, state):
        groundtruth_label = np.array(state["batch"][self.true_key])
        if groundtruth_label.shape[-1] > 1 and len(groundtruth_label.shape) > 1:
            groundtruth_label = np.argmax(groundtruth_label, axis=-1)
        prediction_score = np.array(state["batch"][self.pred_key])
        binary_classification = prediction_score.shape[-1] == 1
        if binary_classification:
            prediction_label = np.round(prediction_score)
        else:
            prediction_label = np.argmax(prediction_score, axis=-1)
        assert prediction_label.size == groundtruth_label.size
        self.binary_classification = binary_classification or prediction_score.shape[-1] == 2
        self.y_pred.append(list(prediction_label.ravel()))
        self.y_true.append(list(groundtruth_label.ravel()))

    def on_epoch_end(self, state):
        if self.average == 'auto':
            if self.binary_classification:
                score = recall_score(np.ravel(self.y_true),
                                     np.ravel(self.y_pred),
                                     self.labels,
                                     self.pos_label,
                                     average='binary',
                                     sample_weight=self.sample_weight)
            else:
                score = recall_score(np.ravel(self.y_true),
                                     np.ravel(self.y_pred),
                                     self.labels,
                                     self.pos_label,
                                     average=None,
                                     sample_weight=self.sample_weight)
        else:
            score = recall_score(np.ravel(self.y_true),
                                 np.ravel(self.y_pred),
                                 self.labels,
                                 self.pos_label,
                                 self.average,
                                 self.sample_weight)
        state[self.output_name] = score


class F1Score(Trace):
    """Calculates F1 score for classification task and report it back to logger.
    Args:
        true_key (str): Name of the keys in the ground truth label in data pipeline.
        pred_key (str, optional): If the network's output is a dictionary, name of the keys in predicted label.
                                  Default is `None`.
    """
    def __init__(self,
                 true_key,
                 pred_key=None,
                 labels=None,
                 pos_label=1,
                 average='auto',
                 sample_weight=None,
                 mode="eval",
                 output_name="f1score"):
        super().__init__(mode=mode)
        self.true_key = true_key
        self.pred_key = pred_key
        self.labels = labels
        self.pos_label = pos_label
        self.average = average
        self.sample_weight = sample_weight
        self.y_true = []
        self.y_pred = []
        self.binary_classification = None
        self.output_name = output_name

    def on_epoch_begin(self, state):
        self.y_true = []
        self.y_pred = []

    def on_batch_end(self, state):
        groundtruth_label = np.array(state["batch"][self.true_key])
        if groundtruth_label.shape[-1] > 1 and len(groundtruth_label.shape) > 1:
            groundtruth_label = np.argmax(groundtruth_label, axis=-1)
        prediction_score = np.array(state["batch"][self.pred_key])
        binary_classification = prediction_score.shape[-1] == 1
        if binary_classification:
            prediction_label = np.round(prediction_score)
        else:
            prediction_label = np.argmax(prediction_score, axis=-1)
        self.binary_classification = binary_classification or prediction_score.shape[-1] == 2
        assert prediction_label.size == groundtruth_label.size
        self.y_pred.append(list(prediction_label.ravel()))
        self.y_true.append(list(groundtruth_label.ravel()))

    def on_epoch_end(self, state):
        if self.average == 'auto':
            if self.binary_classification:
                score = f1_score(np.ravel(self.y_true),
                                 np.ravel(self.y_pred),
                                 self.labels,
                                 self.pos_label,
                                 average='binary',
                                 sample_weight=self.sample_weight)
            else:
                score = f1_score(np.ravel(self.y_true),
                                 np.ravel(self.y_pred),
                                 self.labels,
                                 self.pos_label,
                                 average=None,
                                 sample_weight=self.sample_weight)
        else:
            score = f1_score(np.ravel(self.y_true),
                             np.ravel(self.y_pred),
                             self.labels,
                             self.pos_label,
                             self.average,
                             self.sample_weight)
        state[self.output_name] = score


class Dice(Trace):
    """Computes Dice score for binary classification between y_true and y_predict.

    Args:
        true_key (str): Name of the keys in the ground truth label in data pipeline.
        pred_key (str, optional): If the network's output is a dictionary, name of the keys in predicted label.
                                  Default is `None`.
    """
    def __init__(self, true_key, pred_key=None, threshold=0.5, mode="eval", output_name="dice"):
        super().__init__(mode=mode)
        self.true_key = true_key
        self.pred_key = pred_key
        self.smooth = 1e-7
        self.threshold = threshold
        self.dice = None
        self.output_name = output_name

    def on_epoch_begin(self, state):
        self.dice = None

    def on_batch_end(self, state):
        groundtruth_label = np.array(state["batch"][self.true_key])
        if groundtruth_label.shape[-1] > 1 and groundtruth_label.ndim > 1:
            groundtruth_label = np.argmax(groundtruth_label, axis=-1)
        prediction_score = np.array(state["batch"][self.pred_key])
        prediction_label = (prediction_score >= self.threshold).astype(np.int)
        intersection = np.sum(groundtruth_label * prediction_label, axis=(1, 2, 3))
        area_sum = np.sum(groundtruth_label, axis=(1, 2, 3)) + np.sum(prediction_label, axis=(1, 2, 3))
        dice = (2. * intersection + self.smooth) / (area_sum + self.smooth)
        if self.dice is None:
            self.dice = dice
        else:
            self.dice = np.append(self.dice, dice, axis=0)

    def on_epoch_end(self, state):
        state[self.output_name] = np.mean(self.dice)


class ReduceLROnPlateau(Trace):
    def __init__(self,
                 model_name,
                 monitor_name="loss",
                 reduce_mode="on_increase",
                 patience=10,
                 factor=0.1,
                 min_delta=0.0001,
                 cooldown=0,
                 min_lr=0,
                 verbose=False):
        super().__init__(mode="eval")
        self.model_name = model_name
        self.monitor_name = monitor_name
        self.reduce_mode = reduce_mode

        assert reduce_mode in ["on_increase", "on_decrease"], "reduce_mode should be either on_increase|on_decrease"

        if self.reduce_mode == "on_increase":
            self.monitor_op = lambda a, b: np.less(a, b - min_delta)
            self.default_val = np.Inf
        else:
            self.monitor_op = lambda a, b: np.greater(a, b + min_delta)
            self.default_val = -np.Inf

        self.patience = patience
        self.factor = factor
        self.min_delta = min_delta
        self.cooldown = cooldown
        self.min_lr = min_lr
        self.verbose = verbose

        self.cooldown_counter = 0

    def on_begin(self, state):
        self.reset()

    def on_epoch_end(self, state):
        current_value = state[self.monitor_name]
        if self.in_cooldown():
            self.cooldown_counter -= 1
            self.wait = 0

        if self.monitor_op(current_value, self.best):
            self.best = current_value
            self.wait = 0
        elif not self.in_cooldown():
            self.wait += 1
            if self.wait >= self.patience:
                curr_lr = float(K.get_value(self.network.model[self.model_name].optimizer.lr))
                if curr_lr > self.min_lr:
                    curr_lr *= self.factor
                    curr_lr = max(curr_lr, self.min_lr)
                    K.set_value(self.network.model[self.model_name].optimizer.lr, curr_lr)
                    if self.verbose:
                        print("FastEstimator-ReduceLROnPlateau: Epoch %d reducing learning rate to %f." % (
                            state["epoch"], curr_lr))
                    self.cooldown_counter = self.cooldown
                    self.wait = 0

    def reset(self):
        self.cooldown_counter = 0
        self.wait = 0
        self.best = self.default_val

    def in_cooldown(self):
        return self.cooldown_counter > 0


class TerminateOnNaN(Trace):
    """
    End Training if a NaN value is detected. By default (inputs=None) it will monitor all loss values at the end of each
     batch. If one or more inputs are specified, it will only monitor those values. Inputs may be loss keys and/or the 
     keys corresponding to the outputs of other traces (ex. accuracy) but then the other traces must be given before 
     TerminateOnNaN in the trace list
    """
    def __init__(self, inputs=None):
        super().__init__()
        self.all_loss_keys = {}
        self.monitored_keys = inputs if inputs is None else {x for x in as_iterable(inputs)}
        self.monitored_loss_keys = {}
        self.monitored_state_keys = {}

    def on_epoch_begin(self, state):
        self.all_loss_keys = {x for x in self.network.loss_list}
        if self.monitored_keys is None:
            self.monitored_loss_keys = self.all_loss_keys
        else:
            self.monitored_loss_keys = self.monitored_keys & self.all_loss_keys
            self.monitored_state_keys = self.monitored_keys - self.monitored_loss_keys

    def on_batch_end(self, state):
        for key in self.monitored_loss_keys:
            loss = state["batch"][key]
            if tf.reduce_any(tf.math.is_nan(loss)):
                self.network.stop_training = True
                print("FastEstimator-TerminateOnNaN: NaN Detected in Loss: {}".format(key))
        for key in self.monitored_state_keys:
            val = state.get(key, None)
            if val is not None and tf.reduce_any(tf.math.is_nan(val)):
                self.network.stop_training = True
                print("FastEstimator-TerminateOnNaN: NaN Detected in: {}".format(key))

    def on_epoch_end(self, state):
        for key in self.monitored_state_keys:
            val = state.get(key, None)
            if val is not None and tf.reduce_any(tf.math.is_nan(val)):
                self.network.stop_training = True
                print("FastEstimator-TerminateOnNaN: NaN Detected in: {}".format(key))<|MERGE_RESOLUTION|>--- conflicted
+++ resolved
@@ -16,12 +16,9 @@
 import time
 
 import numpy as np
-<<<<<<< HEAD
-=======
-from tensorflow.keras import backend as K
->>>>>>> ec161deb
 import tensorflow as tf
 from sklearn.metrics import confusion_matrix, f1_score, precision_score, recall_score
+from tensorflow.keras import backend as K
 
 from fastestimator.util.util import as_iterable
 
@@ -598,8 +595,8 @@
                     curr_lr = max(curr_lr, self.min_lr)
                     K.set_value(self.network.model[self.model_name].optimizer.lr, curr_lr)
                     if self.verbose:
-                        print("FastEstimator-ReduceLROnPlateau: Epoch %d reducing learning rate to %f." % (
-                            state["epoch"], curr_lr))
+                        print("FastEstimator-ReduceLROnPlateau: Epoch %d reducing learning rate to %f." %
+                              (state["epoch"], curr_lr))
                     self.cooldown_counter = self.cooldown
                     self.wait = 0
 
@@ -615,8 +612,8 @@
 class TerminateOnNaN(Trace):
     """
     End Training if a NaN value is detected. By default (inputs=None) it will monitor all loss values at the end of each
-     batch. If one or more inputs are specified, it will only monitor those values. Inputs may be loss keys and/or the 
-     keys corresponding to the outputs of other traces (ex. accuracy) but then the other traces must be given before 
+     batch. If one or more inputs are specified, it will only monitor those values. Inputs may be loss keys and/or the
+     keys corresponding to the outputs of other traces (ex. accuracy) but then the other traces must be given before
      TerminateOnNaN in the trace list
     """
     def __init__(self, inputs=None):
